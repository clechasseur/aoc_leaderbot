[workspace]
resolver = "2"
members = [
    "aoc_leaderboard",
    "aoc_leaderbot_aws_lambda_impl",
    "aoc_leaderbot_aws_lib",
    "aoc_leaderbot_lib",
    "aoc_leaderbot_slack_lib",
]

[workspace.package]
version = "0.3.0"
authors = [ "Charles Lechasseur <shiftingbeard@outlook.com>" ]

license = "MIT"

homepage = "https://github.com/clechasseur/aoc_leaderbot#readme"
repository = "https://github.com/clechasseur/aoc_leaderbot"

[workspace.dependencies]
anyhow = "1.0.98"
aoc_leaderboard = { version = "0.3.0", path = "aoc_leaderboard" }
aoc_leaderbot_aws_lib = { version = "0.3.0", path = "aoc_leaderbot_aws_lib" }
aoc_leaderbot_lib = { version = "0.3.0", path = "aoc_leaderbot_lib", default-features = false }
aoc_leaderbot_slack_lib = { version = "0.3.0", path = "aoc_leaderbot_slack_lib" }
assert_cmd = "2.0.17"
assert_matches = "1.5.0"
aws-config = "1.6.3"
aws-sdk-dynamodb = "1.78.0"
chrono = "0.4.41"
<<<<<<< HEAD
clap = "4.5.38"
=======
clap = "4.5.39"
>>>>>>> 56bb0a63
clap-verbosity-flag = "3.0.3"
derive_builder = "0.20.2"
dotenvy = "0.15.7"
gratte = "1.1.1"
itertools = "0.14.0"
lambda_runtime = "0.14.1"
mockall = "0.13.1"
reqwest = { version = "0.12.18", default-features = false, features = ["rustls-tls"] }
rstest = "0.25.0"
serde = "1.0.219"
serde_dynamo = "4.2.14"
serde_json = "1.0.140"
serde_with = "3.12.0"
serial_test = "3.2.0"
test-log = { version = "0.2.17", default-features = false }
testcontainers-modules = "0.12.0"
thiserror = "2.0.12"
tokio = "1.45.1"
tracing = "0.1.41"
tracing-subscriber = "0.3.19"
tracing-test = "0.2.5"
uuid = "1.17.0"
veil = "0.2.0"
wiremock = "0.6.3"<|MERGE_RESOLUTION|>--- conflicted
+++ resolved
@@ -28,11 +28,7 @@
 aws-config = "1.6.3"
 aws-sdk-dynamodb = "1.78.0"
 chrono = "0.4.41"
-<<<<<<< HEAD
-clap = "4.5.38"
-=======
 clap = "4.5.39"
->>>>>>> 56bb0a63
 clap-verbosity-flag = "3.0.3"
 derive_builder = "0.20.2"
 dotenvy = "0.15.7"
